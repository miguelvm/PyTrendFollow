# PyTrendFollow - Systematic Futures Trading using Trend Following

## Introduction

This program trades futures using a systematic trend following strategy, similar to most managed
 futures hedge funds. It produces returns of around ~20% per year, based on a volatility of 25%.
  You can read more about trend following in the /docs folder. Start with [introduction to trend following](https://github.com/chrism2671/PyTrendFollow/blob/master/docs/Introduction%20to%20Trend%20Following.ipynb).

## Features
* Integration with Interactive Brokers for fully automated trading.
* Automatic downloading of contract data from Quandl & Interactive Brokers.
* Automatic rolling of futures contracts.
* Trading strategies backtesting on historical data
* Designed to use Jupyter notebook as an R&D environment.

## Installation

### Data sources

The system supports downloading of price data from
 1. [Quandl](https://www.quandl.com/)
 1. [Interactive Brokers](https://www.interactivebrokers.com) (IB)

It is recommended (though not required) to have data subscriptions for both Quandl and IB.
 Quandl has more historical contracts and works well for backtesting,
 while IB data is usually updated more frequently and is better for live trading.

To use MySQL as the data storage backend (optional, default is HDF5), you'll need a configured
 server with privileges to create databases and tables.

### Trading

For automated trading with Interactive Brokers, install the latest
 [TWS terminal](https://www.interactivebrokers.com/en/index.php?f=16040)
   or [Gateway](https://www.interactivebrokers.com/en/index.php?f=16457). You'll need to enable the API and set it to port 4001.

### Code

1. Python version 3.* is required
1. Get the code:

    `git clone https://github.com/chrism2671/PyTrendFollow.git`

    `cd PyTrendFollow`
1. Install requirements:
    * install python tkinter (for Linux it's usually present in a distribution repository, e.g.
<<<<<<< HEAD
      for Ubuntu: `apt-get install python3-tk`)
    * To compile the binary version of the [arch library](https://pypi.org/project/arch/4.0/), you
      will need the development headers for your version of Python. e.g. for Python 3.5 on Ubuntu,
      do `sudo apt-get install libpython3.5-dev`
    * install Python requirements: `pip3 install -r requirements.txt`
=======
      for Ubuntu: `apt-get install python3-tk`) if necessary.
    * install Python requirements: `./scripts/install_requirements.sh`
>>>>>>> 4e66f2d2
1. `cp config/settings.py.template config/settings.py`, update the settings file with your API keys,
 data path, etc. If you don't use one of the data sources (IB or Quandl), comment the corresponding
 line in `data_sources`.
1. `cp config/strategy.py.template config/strategy.py`, review and update the strategy parameters if
 necessary

## Usage

Before you start, run the IB TWS terminal or Gateway, go to `Edit -> Global configuration -> API ->
Settings` and make sure that `Socket port` matches the value of `ib_port` in your local
 `config/settings.py` file (default value is 4001).

* To download contracts data from IB and Quandl:

    `python download.py quandl --concurrent`

    `python download.py ib`

    Use the `--concurrent` flag only if you have the concurrent downloads feature enabled on Quandl,
 otherwise you'll hit API requests limit.

* After the download has completed, make sure the data is valid:

    `python validate.py`

    The output of this script should be a table showing if the data for each instrument in the
    portfolio is not corrupted, is up to date and some other useful information.

* To place your market orders now, update positions and quit:

    `python scheduler.py --now --quit`

* To schedule portfolio update for a specific time every day:

    `python scheduler.py`

For more details on how the system works and how to experiment with it, check out the `docs/`
 directory.

## Status, Disclaimers etc

This project is dev status. Use at your own risk. We are looking for contributors and bug fixes.

Only tested on Linux for now, but should work on Windows / MacOS.

## Acknowledgements

This project is based heavily on the work of Rob Carver & the
 [PySystemTrade](https://github.com/robcarver17/pysystemtrade) project.<|MERGE_RESOLUTION|>--- conflicted
+++ resolved
@@ -44,16 +44,8 @@
     `cd PyTrendFollow`
 1. Install requirements:
     * install python tkinter (for Linux it's usually present in a distribution repository, e.g.
-<<<<<<< HEAD
-      for Ubuntu: `apt-get install python3-tk`)
-    * To compile the binary version of the [arch library](https://pypi.org/project/arch/4.0/), you
-      will need the development headers for your version of Python. e.g. for Python 3.5 on Ubuntu,
-      do `sudo apt-get install libpython3.5-dev`
+      for Ubuntu: `apt-get install python3-tk`) if necessary.
     * install Python requirements: `pip3 install -r requirements.txt`
-=======
-      for Ubuntu: `apt-get install python3-tk`) if necessary.
-    * install Python requirements: `./scripts/install_requirements.sh`
->>>>>>> 4e66f2d2
 1. `cp config/settings.py.template config/settings.py`, update the settings file with your API keys,
  data path, etc. If you don't use one of the data sources (IB or Quandl), comment the corresponding
  line in `data_sources`.
